import copy
<<<<<<< HEAD

from ropod.structs.area import Area
from ropod.utils.datasets import flatten_dict, keep_entry


class AvailabilityStatus:
    BUSY = 0  # Executing a task
    CHARGING = 1  # Recharging its battery
    IDLE = 2  # Available (no task assigned at the moment)
    FAILURE = 3  # Critical failure, robot can't recover
    DEFECTIVE = 4  # Robot has a failure, but still functional. Requires maintenance
    NO_COMMUNICATION = 5  # FMS has lost communication with the robot for more than 15 minutes?


class ComponentStatus:
    OPTIMAL: 1
    SUBOPTIMAL: 2
    DEGRADED: 3
    CRITICAL: 4
    FAILED: 5
    NONRESPONSIVE: -1
=======
import datetime
>>>>>>> 66e6730e


class TaskStatus(object):
    UNALLOCATED = 1
    ALLOCATED = 2
    SCHEDULED = 3  # Task is ready to be dispatched
    SHIPPED = 4  # The task has been sent to the robot
    ONGOING = 5
    COMPLETED = 6
    ABORTED = 7  # Aborted by the system, not by the user
    FAILED = 8   # Execution failed
    CANCELED = 9  # Canceled before execution started
    PREEMPTED = 10  # Canceled during execution

    def __init__(self, task_id):
        self.task_id = task_id
        self.status = self.UNALLOCATED
        self.delayed = False
        self.current_robot_action = dict()
        self.completed_robot_actions = dict()
        self.estimated_task_duration = -1.

    def to_dict(self):
        task_dict = dict()
        task_dict['task_id'] = self.task_id
        task_dict['status'] = self.status
        task_dict['delayed'] = self.delayed

        if isinstance(self.estimated_task_duration, datetime.timedelta):
            task_dict['estimated_task_duration'] = self.estimated_task_duration.total_seconds() / 60 # Turn duration into minutes
        else:
            task_dict['estimated_task_duration'] = self.estimated_task_duration

        task_dict['current_robot_actions'] = copy.copy(self.current_robot_action)
        task_dict['completed_robot_actions'] = copy.copy(self.completed_robot_actions)
        return task_dict

    @staticmethod
    def from_dict(status_dict):
        status = TaskStatus(status_dict['task_id'])
        status.status = status_dict['status']
        status.delayed = status_dict['delayed']
        status.estimated_task_duration = datetime.timedelta(minutes=status_dict['estimated_task_duration'])
        status.current_robot_action = status_dict['current_robot_actions']
        status.completed_robot_actions = status_dict['completed_robot_actions']
        return status

    @staticmethod
    def to_csv(status_dict):
        """ Prepares dict to be written to a csv
        :return: dict
        """
        # The dictionary is already flat and ready to be exported
        return status_dict

    def set_current_robot_action(self, robot_id, action):
        self.current_robot_action[robot_id] = action<|MERGE_RESOLUTION|>--- conflicted
+++ resolved
@@ -1,8 +1,5 @@
 import copy
-<<<<<<< HEAD
-
-from ropod.structs.area import Area
-from ropod.utils.datasets import flatten_dict, keep_entry
+import datetime
 
 
 class AvailabilityStatus:
@@ -21,9 +18,6 @@
     CRITICAL: 4
     FAILED: 5
     NONRESPONSIVE: -1
-=======
-import datetime
->>>>>>> 66e6730e
 
 
 class TaskStatus(object):
